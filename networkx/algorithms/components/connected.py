--- conflicted
+++ resolved
@@ -83,18 +83,16 @@
     n : integer
        Number of connected components
 
-<<<<<<< HEAD
-    Raises
-    ------
-    NetworkXNotImplemented
-        If G is directed.
-=======
+    Raises
+    ------
+    NetworkXNotImplemented
+        If G is directed.
+
     Examples
     --------
     >>> G = nx.Graph([(0, 1), (1, 2), (5, 6), (3, 4)])
     >>> nx.number_connected_components(G)
     3
->>>>>>> 9c975009
 
     See Also
     --------
